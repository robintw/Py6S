#!/usr/bin/env python
# This file is part of Py6S.
#
# Copyright 2012 Robin Wilson and contributors listed in the CONTRIBUTORS file.
#
# Py6S is free software: you can redistribute it and/or modify
# it under the terms of the GNU Lesser General Public License as published by
# the Free Software Foundation, either version 3 of the License, or
# (at your option) any later version.
#
# Py6S is distributed in the hope that it will be useful,
# but WITHOUT ANY WARRANTY; without even the implied warranty of
# MERCHANTABILITY or FITNESS FOR A PARTICULAR PURPOSE.  See the
# GNU Lesser General Public License for more details.
#
# You should have received a copy of the GNU Lesser General Public License
# along with Py6S.  If not, see <http://www.gnu.org/licenses/>.

import os

from setuptools import setup

PROJECT_ROOT = os.path.dirname(__file__)


def read_file(filepath, root=PROJECT_ROOT):
    """
    Return the contents of the specified `filepath`.

    * `root` is the base path and it defaults to the `PROJECT_ROOT` directory.
    * `filepath` should be a relative path, starting from `root`.
    """
    with open(os.path.join(root, filepath)) as fd:
        text = fd.read()
    return text


LONG_DESCRIPTION = read_file("README.rst")
SHORT_DESCRIPTION = "A wrapper for the 6S Radiative Transfer Model to make it easy to run simulations with a variety of input parameters, and to produce outputs in an easily processable form."
<<<<<<< HEAD
REQS = ["pysolar>=0.9", "matplotlib", "scipy"]
=======
REQS = ["pysolar==0.6", "scipy"]
>>>>>>> 6b0ec951


setup(
    name="Py6S",
    packages=["Py6S", "Py6S.Params", "Py6S.SixSHelpers"],
    install_requires=REQS,
    python_requires=">=3",
    version="1.8.1",
    author="Robin Wilson",
    author_email="robin@rtwilson.com",
    description=SHORT_DESCRIPTION,
    license="GPL",
    test_suite="nose.collector",
    url="http://py6s.rtwilson.com/",
    long_description=LONG_DESCRIPTION,
    classifiers=[
        "Development Status :: 5 - Production/Stable",
        "Intended Audience :: Science/Research",
        "Topic :: Scientific/Engineering :: Atmospheric Science",
        "Topic :: Scientific/Engineering :: Physics",
        "Topic :: Software Development :: Libraries :: Python Modules",
        "License :: OSI Approved :: GNU Library or Lesser General Public License (LGPL)",
        "Programming Language :: Python",
        "Programming Language :: Python :: 3",
    ],
)<|MERGE_RESOLUTION|>--- conflicted
+++ resolved
@@ -37,11 +37,7 @@
 
 LONG_DESCRIPTION = read_file("README.rst")
 SHORT_DESCRIPTION = "A wrapper for the 6S Radiative Transfer Model to make it easy to run simulations with a variety of input parameters, and to produce outputs in an easily processable form."
-<<<<<<< HEAD
-REQS = ["pysolar>=0.9", "matplotlib", "scipy"]
-=======
-REQS = ["pysolar==0.6", "scipy"]
->>>>>>> 6b0ec951
+REQS = ["pysolar>=0.9", "scipy"]
 
 
 setup(
