# This file is part of Py6S.
#
# Copyright 2012 Robin Wilson and contributors listed in the CONTRIBUTORS file.
#
# Py6S is free software: you can redistribute it and/or modify
# it under the terms of the GNU Lesser General Public License as published by
# the Free Software Foundation, either version 3 of the License, or
# (at your option) any later version.
#
# Py6S is distributed in the hope that it will be useful,
# but WITHOUT ANY WARRANTY; without even the implied warranty of
# MERCHANTABILITY or FITNESS FOR A PARTICULAR PURPOSE.  See the
# GNU Lesser General Public License for more details.
#
# You should have received a copy of the GNU Lesser General Public License
# along with Py6S.  If not, see <http://www.gnu.org/licenses/>.

from collections import defaultdict
#from sixs_exceptions import *
from Py6S.sixs_exceptions import ParameterError


class AeroProfile:
    """Class representing options for Aerosol Profiles"""
    
    NoAerosols = 0
    Continental = 1
    Maritime = 2
    Urban = 3
    Desert = 5
    BiomassBurning = 6
    Stratospheric = 7
    
    @classmethod
    def PredefinedType(cls, type):
      """Set 6S to use a predefined aerosol type, one of the constants defined in this class.
      
      Arguments:
      
      * ``type`` -- the predefined aerosol type, one of the constants defined in this class
      
      Example usage::
      
        s.aeroprofile = AeroProfile.PredefinedType(AeroProfile.Urban)
      
      """
      return "%d" % type
    
    @classmethod
    def User(cls, **kwargs):
        """Set 6S to use a user-defined aerosol profile based on proportions of standard aerosol components.
        
        The profile is set as a mixture of pre-defined components, each given as an optional keyword.
        Not all keywords need to be given, but the values for the keywords given must sum to 1, or a
        ParameterError will be raised.
        
        Optional keywords:
        
        * ``dust`` -- The proportion of dust-like aerosols
        * ``water`` -- The proportion of water-like aerosols
        * ``oceanic`` -- The proportion of oceanic aerosols
        * ``soot`` -- The proportion of soot-like aerosols
        
        Example usage::
        
          s.aeroprofile = AeroProfile.User(dust=0.3, oceanic=0.7)
          s.aeroprofile = AeroProfile.User(soot = 0.1, water = 0.3, oceanic = 0.05, dust = 0.55)
        
        """
        d = defaultdict(lambda: 0, kwargs)
        
        dust = d['dust']
        water = d['water']
        oceanic = d['oceanic']
        soot = d['soot']
        
        if (((dust + water + oceanic + soot) - 1) > 0.01):
          raise ParameterError("Aerosol Profile", "User aerosol components don't sum to 1.0")
        
        return "4 (User's Components)\n%f, %f, %f, %f" % (dust, water, oceanic, soot)

    @classmethod
    def MultimodalLogNormalDistribution(cls, rmin, rmax):
      """Set 6S to use a Multimodal Log-Normal distribution.
      
      Arguments:
      
      * ``rmin`` -- The minimum aerosol radius
      * ``rmax`` -- The maximum aerosol radius
      
      This returns an :class:`.AerosolDistribution` object. Components can then be added to this distribution using the :meth:`.add_component`
      method of the returned class.
      
      Example usage::
      
        s.aeroprofile = AeroProfile.MultimodalLogNormalDistribution(0.3, 0.1)
        s.aeroprofile.add_component(...)
      
      """
      return cls.AerosolDistribution(rmin, rmax, 8)
      
    @classmethod
    def ModifiedGammaDistribution(cls, rmin, rmax):
      """Set 6S to use a Modified Gamma distribution.
      
      Arguments:
      
      * ``rmin`` -- The minimum aerosol radius
      * ``rmax`` -- The maximum aerosol radius
      
      This returns an :class:`.AerosolDistribution` object. Components can then be added to this distribution using the :meth:`.add_component`
      method of the returned class.
      
      Example usage::
      
        s.aeroprofile = AeroProfile.ModifiedGammaDistribution(0.3, 0.1)
        s.aeroprofile.add_component(...)
      
      """
      return cls.AerosolDistribution(rmin, rmax, 9)
      
    @classmethod
    def JungePowerLawDistribution(cls, rmin, rmax):
      """Set 6S to use a Junge Power Law distribution.
      
      Arguments:
      
      * ``rmin`` -- The minimum aerosol radius
      * ``rmax`` -- The maximum aerosol radius
      
      This returns an :class:`.AerosolDistribution` object. Components can then be added to this distribution using the :meth:`.add_component`
      method of the returned class.
      
      Example usage::
      
        s.aeroprofile = AeroProfile.JungePowerLawDistribution(0.1, 0.3)
        s.aeroprofile.add_component(...)
      
      """
      return cls.AerosolDistribution(rmin, rmax, 10)
    
    @classmethod
    def SunPhotometerDistribution(cls, r, dvdlogr, refr_real, refr_imag):
      """Set 6S to use an aerosol parameterisation from Sun Photometer measurements.
      
      Wavelength dependent values must be input at the following wavelengths (given in micrometers):
      0.350, 0.400, 0.412, 0.443, 0.470, 0.488, 0.515, 0.550, 0.590, 0.633, 0.670, 0.694, 0.760,
      0.860, 1.240, 1.536, 1.650, 1.950, 2.250, 3.750
      
      Arguments:
      
      * ``r`` -- A list of radius measurements from a sun photometer (microns)
      * ``dvdlogr`` -- A list of dV/d(logr) measurements from a sun photometer, for the radiuses as above (cm^3/cm^2/micron)
      * ``refr_real`` -- The real part of the refractive indices for each of the 20 wavelengths (above)
      * ``refr_imag`` -- The imaginary part of the refractive indices for each of the 20 wavelengths (above)
      
      """
      header = "11 (Sun Photometric Distribution)\n"
      
      # Check lengths of r and dvdlorg are the same
      if len(r) != len(dvdlogr):
        raise ParameterError("R and dV/d(log r)", "These must be the same length")
        
      num = "%d\n" % len(r)
      
      ds = ""
      comp = ""
      
      for i in range(len(r)):
        ds += "%f %f\n" % (r[i], dvdlogr[i])
      
<<<<<<< HEAD
      real = list(map(str, refr_real))
      imag = list(map(str, refr_imag))
=======
      try:
        if len(refr_real) != 20:
            raise ParameterError("Aerosol Distribution Real Refractive Index", "You must specify the real part of the Refractive Index at 20 wavelengths.")
      except TypeError:
        raise ParameterError("Aerosol Distribution Imaginary Refractive Index", "You must specify the imaginary part of the Refractive Index at 20 wavelengths.")

      try:
        if len(refr_imag) != 20:
            raise ParameterError("Aerosol Distribution Imaginary Refractive Index", "You must specify the imaginary part of the Refractive Index at 20 wavelengths.")
      except TypeError:
        raise ParameterError("Aerosol Distribution Imaginary Refractive Index", "You must specify the imaginary part of the Refractive Index at 20 wavelengths.")

      real = map(str, refr_real)
      imag = map(str, refr_imag)
>>>>>>> 9893f310
      comp += ' '.join(real) + '\n'
      comp += ' '.join(imag) + '\n'
      
      return header + num + ds + comp + "0 no results saved"


    class AerosolDistribution:
      """Stores data regarding a specific Aerosol Distribution.
      
      Used by the following methods:
      
      * :meth:`.MultimodalLogNormalDistribution`
      * :meth:`.ModifiedGammaDistribution`
      * :meth:`.JungePowerLawDistribution`
      
      """
      numtype = 0
      rmin = 0
      rmax = 0
      values = []
      
      def __init__(self, rmin, rmax, numtype):
        """Initialise an Aerosol Distribution with various parameters.
        
        Should not be called directly - use one of the methods like AeroProfile.MultimodalLogNormalDistribution() instead.
        
        Arguments:
        
        * ``rmin`` -- The minimum aerosol radius
        * ``rmax`` -- The maximum aerosol radius
        * ``numtype`` -- The type of aerosol distribution (eg. 8 for Multimodal Log Normal)
        
        """
        self.rmin = rmin
        self.rmax = rmax
        self.numtype = numtype
        
      def add_component(self, rmean, sigma, percentage_density, refr_real, refr_imag):
        """Adds a component to the aerosol distribution.
        
        Wavelength dependent values must be input at the following wavelengths (given in micrometers):
        0.350, 0.400, 0.412, 0.443, 0.470, 0.488, 0.515, 0.550, 0.590, 0.633, 0.670, 0.694, 0.760,
        0.860, 1.240, 1.536, 1.650, 1.950, 2.250, 3.750
      
        
        Arguments:
        
        * ``rmean`` -- The mean radius of the aerosols
        * ``sigma`` -- Sigma, as defined by the distribution (Log Normal etc)
        * ``percentage_density`` -- The percentage density of the aerosol
        * ``refr_real`` -- A 20-element iterable giving the real part of the refractive indices at the specified wavelengths (see above)
        * ``refr_imag`` -- A 20-element iterable giving the imaginary part of the refractive indices at the specified wavelengths (see above)
        
        """
        if len(self.values) >= 4:
          raise ParameterError("Aerosol Distribution components", "You can only add a maximum of 4 components")
        
        if len(refr_real) != 20:
          raise ParameterError("Aerosol Distribution Real Refractive Index", "You must specify the real part of the Refractive Index at 20 wavelengths.")
        
        if len(refr_imag) != 20:
          raise ParameterError("Aerosol Distribution Imaginary Refractive Index", "You must specify the imaginary part of the Refractive Index at 20 wavelengths.")
        
        comp = "%f %f %f\n" % (rmean, sigma, percentage_density)
        real = list(map(str, refr_real))
        imag = list(map(str, refr_imag))
        comp += ' '.join(real) + '\n'
        comp += ' '.join(imag) + '\n'
        
        self.values.append(comp)
        
      def __str__(self):
        result = "%d\n%f %f %d\n" % (self.numtype, self.rmin, self.rmax, len(self.values))
        components = ''.join(self.values)
        return result + components + "0 no results saved"
    
    class UserProfile:
      """Set 6S to use a user-defined aerosol profile, with differing AOTs over the height of the profile.
      
      Arguments:
      
      * ``atype`` --  Aerosol type to be used for all layers. Must be one of the pre-defined types defined in this class.
      
      Methods:
      
      * :meth:`.add_layer` -- Adds a layer to the user-defined aerosol profile, with the specified height and aerosol optical thickness.
      
      Example usage::
      
        s.aeroprofile = AeroProfile.UserProfile(AeroProfile.Maritime)
        s.aeroprofile.add_layer(5, 0.34) # Add a 5km-thick layer with an AOT of 0.34
        s.aeroprofile.add_layer(10, 0.7) # Add a 10km-thick layer with an AOT of 0.7
        s.aeroprofile.add_layer(100, 0.01) # Add a 100km-thick layer with an AOT of 0.01
      
      """
      values = []
      aerotype = 0
      
      def __init__(self, atype):
        """Initialises the user-defined aerosol profile to a specific aerosol type.
        
        Arguments:
        
        * ``atype`` --  Aerosol type to be used for all layers. Must be one of the pre-defined types defined in this class.
        
        """
        self.aerotype = atype
      
      def add_layer(self, height, optical_thickness):
        """Adds a layer to the user-defined profile.
        
        Arguments:
        
        * ``height`` -- Height of the layer (in km)
        * ``optical_thickness`` -- Optical thickness of the layer
        
        Example usage::
        
          s.aeroprofile.add_layer(5, 0.34) # Add a 5km-thick layer with an AOT of 0.34
        """
        self.values.append((height, optical_thickness))
      
      def __str__(self):        
        res = "-1 Aerosol model (type) and profile\n%d\n" % len(self.values)
        for val in self.values:
          res += "%f %f %d\n" % (val[0], val[1], self.aerotype)
        
        return res
      <|MERGE_RESOLUTION|>--- conflicted
+++ resolved
@@ -169,10 +169,6 @@
       for i in range(len(r)):
         ds += "%f %f\n" % (r[i], dvdlogr[i])
       
-<<<<<<< HEAD
-      real = list(map(str, refr_real))
-      imag = list(map(str, refr_imag))
-=======
       try:
         if len(refr_real) != 20:
             raise ParameterError("Aerosol Distribution Real Refractive Index", "You must specify the real part of the Refractive Index at 20 wavelengths.")
@@ -185,9 +181,8 @@
       except TypeError:
         raise ParameterError("Aerosol Distribution Imaginary Refractive Index", "You must specify the imaginary part of the Refractive Index at 20 wavelengths.")
 
-      real = map(str, refr_real)
-      imag = map(str, refr_imag)
->>>>>>> 9893f310
+      real = list(map(str, refr_real))
+      imag = list(map(str, refr_imag))
       comp += ' '.join(real) + '\n'
       comp += ' '.join(imag) + '\n'
       
