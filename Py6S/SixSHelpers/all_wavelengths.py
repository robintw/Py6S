# This file is part of Py6S.
#
# Copyright 2012 Robin Wilson and contributors listed in the CONTRIBUTORS file.
#
# Py6S is free software: you can redistribute it and/or modify
# it under the terms of the GNU Lesser General Public License as published by
# the Free Software Foundation, either version 3 of the License, or
# (at your option) any later version.
#
# Py6S is distributed in the hope that it will be useful,
# but WITHOUT ANY WARRANTY; without even the implied warranty of
# MERCHANTABILITY or FITNESS FOR A PARTICULAR PURPOSE.  See the
# GNU Lesser General Public License for more details.
#
# You should have received a copy of the GNU Lesser General Public License
# along with Py6S.  If not, see <http://www.gnu.org/licenses/>.

from Py6S import *
import numpy as np
from matplotlib.pyplot import *
import copy

class Wavelengths:
  """Helper functions for running the 6S model for a range of wavelengths, and plotting the result"""
  
  @classmethod
  def run_wavelengths(cls, s, wavelengths, output_name=None, n=None):
    """Runs the given SixS parameterisation for each of the wavelengths given, optionally extracting a specific output.
    
    This function is used by all of the other wavelengths running functions, such as :method:`run_vnir`, and thus
    any arguments that are passed to this function can also be passed to these other functions.

    The calls to 6S for each wavelength will be run in parallel, making this function far faster than simply
    running a for loop over each wavelength.

    Arguments:
    
    * ``s`` -- A :class:`.SixS` instance with the parameters set as required
    * ``wavelengths`` -- An iterable containing the wavelengths to iterate over
    * ``output_name`` -- (Optional) The output to extract from ``s.outputs``, as a string that could be placed after ``s.outputs.``, for example ``pixel_reflectance``
    * ``n`` -- (Optional) The number of threads to run in parallel. This defaults to the number of CPU cores in your system, and is unlikely to need changing.

    Return value:
    
    A tuple containing the wavelengths used for the run and the results of the simulations. The results will be a list of :class:`SixS.Outputs` instances if ``output_name`` is not set,
    or a list of values of the selected output if ``output_name`` is set.
    
    Example usage::
    
      # Run for all wavelengths from 0.4 to 0.5 micrometers, with a spacing of 1nm, returns SixS.Outputs instances
      wavelengths, results = SixSHelpers.PredefinedWavelengths.run_wavelengths(s, np.arange(0.400, 0.500, 0.001))
      # Run for all wavelengths from 0.4 to 0.5 micrometers, with a spacing of 1nm, returns a list of pixel radiance values
      wavelengths, results = SixSHelpers.PredefinedWavelengths.run_wavelengths(s, np.arange(0.400, 0.500, 0.001), output_name='pixel_radiance')
      # Run for the first three Landsat TM bands
      wavelengths, results = SixSHelpers.PredefinedWavelengths.run_wavelengths(s, [PredefinedWavelengths.LANDSAT_TM_B1, PredefinedWavelengths.LANDSAT_TM_B2, PredefinedWavelengths.LANDSAT_TM_B3)
    
    """
<<<<<<< HEAD
    results = []
    print("Running for many wavelengths - this may take a long time\nCurrent wavelength:")
    for wavelength in wavelengths:
      try:
        if (wavelength[0] % 0.05) < 0.0001:
          if (wavelength[1] == None):
            print((wavelength[0]))
          else:
            print(("%f -> %f" % (wavelength[1], wavelength[2])))
      except:
        if (wavelength % 0.05) < 0.0001:
          print(wavelength)
      
      s.wavelength = Wavelength(wavelength)
      s.run()
=======
    # Create a function to be called by the map
    def f(wv):
      s.outputs = None
      a = copy.deepcopy(s)
      a.wavelength = Wavelength(wv)
      print wv
      a.run()
>>>>>>> 9893f310
      if output_name == None:
        return a.outputs
      else:
        return getattr(a.outputs, output_name)

    # Run the map
    from multiprocessing.dummy import Pool

    if n is None:
      pool = Pool()
    else:
      pool = Pool(n)


    print "Running for many wavelengths - this may take a long time"
    results = pool.map(f, wavelengths)

    try:
      if len(wavelengths[0]) == 4:
        cleaned_wavelengths = map(lambda x: x[:3], wavelengths)
        return np.array(cleaned_wavelengths), np.array(results)
      else:
        return np.array(wavelengths), np.array(results)
    except:
      return np.array(wavelengths), np.array(results)

  @classmethod
  def run_vnir(cls, s, spacing=0.005, **kwargs):
    """Runs the given SixS parameterisation for wavelengths over the Visible-Near Infrared range, optionally extracting a specific output.
    
    By default, the given model is run for wavelengths from 0.4-1.4um, with a spacing of 5nm.
    
    Arguments:
    
    * ``s`` -- A :class:`.SixS` instance with the parameters set as required
    * ``spacing`` -- (Optional) The spacing to use between each wavelength, in um. Eg. a spacing of 0.001 is a spacing of 1nm.
    * ``output_name`` -- (Optional) The output to extract from ``s.outputs``, as a string that could be placed after ``s.outputs.``, for example ``pixel_reflectance``
    
    Return value:
    
    A tuple containing the wavelengths used for the run and the results of the simulations. The results will be a list of :class:`SixS.Outputs` instances if ``output_name`` is not set,
    or a list of values of the selected output if ``output_name`` is set.
    
    Example usage::
    
      # Run for the VNIR wavelengths, with the default spacing (5nm), returning SixS.Outputs instances
      wavelengths, results = SixSHelpers.PredefinedWavelengths.run_vnir(s)
      # Run for the VNIR wavelengths, with a spacing of 10nm, returning pixel reflectance values
      wavelengths, results = SixSHelpers.PredefinedWavelengths.run_vnir(s, spacing=0.010, output_name='pixel_reflectance')
      
    """
    
    wv = np.arange(0.400, 1.400, spacing)
    return cls.run_wavelengths(s, wv, **kwargs)
    
    
  @classmethod
  def run_whole_range(cls, s, spacing=0.010, **kwargs):
    """Runs the given SixS parameterisation for the entire wavelength range of the 6S model, optionally extracting a specific output.
    
    By default, the given model is run for wavelengths from 0.2-4.0um, with a spacing of 10nm.
    
    Arguments:
    
    * ``s`` -- A :class:`.SixS` instance with the parameters set as required
    * ``spacing`` -- (Optional) The spacing to use between each wavelength, in um. Eg. a spacing of 0.001 is a spacing of 1nm.
    * ``output_name`` -- (Optional) The output to extract from ``s.outputs``, as a string that could be placed after ``s.outputs.``, for example ``pixel_reflectance``
    
    Return value:
    
    A tuple containing the wavelengths used for the run and the results of the simulations. The results will be a list of :class:`SixS.Outputs` instances if ``output_name`` is not set,
    or a list of values of the selected output if ``output_name`` is set.
    
    Example usage::
    
      # Run for the VNIR wavelengths, with the default spacing (5nm), returning SixS.Outputs instances
      wavelengths, results = SixSHelpers.PredefinedWavelengths.run_vnir(s)
      # Run for the VNIR wavelengths, with a spacing of 10nm, returning pixel reflectance values
      wavelengths, results = SixSHelpers.PredefinedWavelengths.run_vnir(s, spacing=0.010, output_name='pixel_reflectance')
      
    """
    wv = np.arange(0.2, 4.0, spacing)
    return cls.run_wavelengths(s, wv, **kwargs)
  
  @classmethod
  def to_centre_wavelengths(cls, item):
    """Get centre wavelengths for a sensor from a list of the wavelength tuples.

    This is calculated simple as minwv+((maxwv-minwv)/2) and is the CENTER wavelength
    (that is the wavelength in the middle of the range) not necessarily the peak wavelength.

    """
    calc_range = item[2] - item[1]
    return (item[1] + calc_range/2)

  @classmethod
  def run_landsat_tm(cls, s, **kwargs):
    """Runs the given SixS parameterisation for all of the Landsat TM bands within the 6S band range, optionally extracting a specific output.
    
    Arguments:
    
    * ``s`` -- A :class:`.SixS` instance with the parameters set as required
    * ``output_name`` -- (Optional) The output to extract from ``s.outputs``, as a string that could be placed after ``s.outputs.``, for example ``pixel_reflectance``
    
    Return value:
    
    A tuple containing the centre wavlengths used for the run and the results of the simulations. The results will be a list of :class:`SixS.Outputs` instances if ``output_name`` is not set,
    or a list of values of the selected output if ``output_name`` is set.
    """
    
    wv = [PredefinedWavelengths.LANDSAT_TM_B1, PredefinedWavelengths.LANDSAT_TM_B2, PredefinedWavelengths.LANDSAT_TM_B3, PredefinedWavelengths.LANDSAT_TM_B4, PredefinedWavelengths.LANDSAT_TM_B5, PredefinedWavelengths.LANDSAT_TM_B7]


    wv, res = cls.run_wavelengths(s, wv, **kwargs)
    
    centre_wvs = map(cls.to_centre_wavelengths, wv)

    
    return (centre_wvs, res)

  @classmethod
  def run_landsat_oli(cls, s, **kwargs):
    """Runs the given SixS parameterisation for all of the Landsat TM bands within the 6S band range, optionally extracting a specific output.
    
    Arguments:
    
    * ``s`` -- A :class:`.SixS` instance with the parameters set as required
    * ``output_name`` -- (Optional) The output to extract from ``s.outputs``, as a string that could be placed after ``s.outputs.``, for example ``pixel_reflectance``
    
    Return value:
    
    A tuple containing the centre wavlengths used for the run and the results of the simulations. The results will be a list of :class:`SixS.Outputs` instances if ``output_name`` is not set,
    or a list of values of the selected output if ``output_name`` is set.
    """
    
    wv = [PredefinedWavelengths.LANDSAT_OLI_B1,
          PredefinedWavelengths.LANDSAT_OLI_B2,
          PredefinedWavelengths.LANDSAT_OLI_B3,
          PredefinedWavelengths.LANDSAT_OLI_B4,
          PredefinedWavelengths.LANDSAT_OLI_B5,
          PredefinedWavelengths.LANDSAT_OLI_B6,
          PredefinedWavelengths.LANDSAT_OLI_B7]


    wv, res = cls.run_wavelengths(s, wv, **kwargs)
    
<<<<<<< HEAD
    #centre_wvs = [0.485, 0.56, 0.66, 0.83, 1.65, 2.215]
    centre_wvs = list(map(cls.to_centre_wavelengths, wv))
=======
    centre_wvs = map(cls.to_centre_wavelengths, wv)
>>>>>>> 9893f310

    
    return (centre_wvs, res)
    
  @classmethod
  def run_landsat_etm(cls, s, **kwargs):
    """Runs the given SixS parameterisation for all of the Landsat ETM bands within the 6S band range, optionally extracting a specific output.
    
    Arguments:
    
    * ``s`` -- A :class:`.SixS` instance with the parameters set as required
    * ``output_name`` -- (Optional) The output to extract from ``s.outputs``, as a string that could be placed after ``s.outputs.``, for example ``pixel_reflectance``
    
    Return value:
    
    A tuple containing the centre wavlengths used for the run and the results of the simulations. The results will be a list of :class:`SixS.Outputs` instances if ``output_name`` is not set,
    or a list of values of the selected output if ``output_name`` is set.
    """
    wv = [PredefinedWavelengths.LANDSAT_ETM_B1, PredefinedWavelengths.LANDSAT_ETM_B2, PredefinedWavelengths.LANDSAT_ETM_B3, PredefinedWavelengths.LANDSAT_ETM_B4, PredefinedWavelengths.LANDSAT_ETM_B5, PredefinedWavelengths.LANDSAT_ETM_B7]
    wv, res = cls.run_wavelengths(s, wv, **kwargs)
    
<<<<<<< HEAD
    #centre_wvs = [0.4825, 0.565, 0.66, 0.825, 1.65, 2.215]
    centre_wvs = list(map(cls.to_centre_wavelengths, wv))
=======
    centre_wvs = map(cls.to_centre_wavelengths, wv)
>>>>>>> 9893f310

    return (centre_wvs, res)
  
  @classmethod
  def run_landsat_mss(cls, s, **kwargs):
    """Runs the given SixS parameterisation for all of the Landsat MSS bands within the 6S band range, optionally extracting a specific output.
    
    Arguments:
    
    * ``s`` -- A :class:`.SixS` instance with the parameters set as required
    * ``output_name`` -- (Optional) The output to extract from ``s.outputs``, as a string that could be placed after ``s.outputs.``, for example ``pixel_reflectance``
    
    Return value:
    
    A tuple containing the centre wavlengths used for the run and the results of the simulations. The results will be a list of :class:`SixS.Outputs` instances if ``output_name`` is not set,
    or a list of values of the selected output if ``output_name`` is set.
    """
    wv = [PredefinedWavelengths.LANDSAT_MSS_B1, PredefinedWavelengths.LANDSAT_MSS_B2, PredefinedWavelengths.LANDSAT_MSS_B3, PredefinedWavelengths.LANDSAT_MSS_B4]
    wv, res = cls.run_wavelengths(s, wv, **kwargs)
    
<<<<<<< HEAD
    #centre_wvs = [0.55, 0.65, 0.75, 0.95]
    centre_wvs = list(map(cls.to_centre_wavelengths, wv))
=======
    centre_wvs = map(cls.to_centre_wavelengths, wv)
>>>>>>> 9893f310


    return (centre_wvs, res)
  
  @classmethod
  def run_meris(cls, s, **kwargs):
    """Runs the given SixS parameterisation for all of the MERIS bands within the 6S band range, optionally extracting a specific output.
    
    Arguments:
    
    * ``s`` -- A :class:`.SixS` instance with the parameters set as required
    * ``output_name`` -- (Optional) The output to extract from ``s.outputs``, as a string that could be placed after ``s.outputs.``, for example ``pixel_reflectance``
    
    Return value:
    
    A tuple containing the centre wavlengths used for the run and the results of the simulations. The results will be a list of :class:`SixS.Outputs` instances if ``output_name`` is not set,
    or a list of values of the selected output if ``output_name`` is set.
    """
    wv = [PredefinedWavelengths.MERIS_B1, PredefinedWavelengths.MERIS_B2, PredefinedWavelengths.MERIS_B3, PredefinedWavelengths.MERIS_B4, PredefinedWavelengths.MERIS_B5, PredefinedWavelengths.MERIS_B6, PredefinedWavelengths.MERIS_B7, PredefinedWavelengths.MERIS_B9, PredefinedWavelengths.MERIS_B10, PredefinedWavelengths.MERIS_B11, PredefinedWavelengths.MERIS_B12, PredefinedWavelengths.MERIS_B8, PredefinedWavelengths.MERIS_B13,PredefinedWavelengths.MERIS_B14, PredefinedWavelengths.MERIS_B15]
    wv, res = cls.run_wavelengths(s, wv, **kwargs)
    
<<<<<<< HEAD
    #centre_wvs = [0.4125, 0.4425, 0.490, 0.510, 0.560, 0.620, 0.665, 0.70875, 0.75375, 0.760625, 0.77875, 0.8125, 0.865, 0.885, 0.900]
    centre_wvs = list(map(cls.to_centre_wavelengths, wv))
=======
    centre_wvs = map(cls.to_centre_wavelengths, wv)
>>>>>>> 9893f310
    
    return (centre_wvs, res)
  
  @classmethod
  def run_modis(cls, s, **kwargs):
    """Runs the given SixS parameterisation for all of the MODIS bands within the 6S band range, optionally extracting a specific output.
    
    Arguments:
    
    * ``s`` -- A :class:`.SixS` instance with the parameters set as required
    * ``output_name`` -- (Optional) The output to extract from ``s.outputs``, as a string that could be placed after ``s.outputs.``, for example ``pixel_reflectance``
    
    Return value:
    
    A tuple containing the centre wavlengths used for the run and the results of the simulations. The results will be a list of :class:`SixS.Outputs` instances if ``output_name`` is not set,
    or a list of values of the selected output if ``output_name`` is set.
    """
    wv = [PredefinedWavelengths.MODIS_B8, PredefinedWavelengths.MODIS_B3, PredefinedWavelengths.MODIS_B4, PredefinedWavelengths.MODIS_B1, PredefinedWavelengths.MODIS_B2, PredefinedWavelengths.MODIS_B5, PredefinedWavelengths.MODIS_B6, PredefinedWavelengths.MODIS_B7]
    wv, res = cls.run_wavelengths(s, wv, **kwargs)
    
<<<<<<< HEAD
    #centre_wvs = [0.4125, 0.469, 0.555, 0.645, 0.8585, 1.24, 1.64, 2.13]
    centre_wvs = list(map(cls.to_centre_wavelengths, wv))
=======
    centre_wvs = map(cls.to_centre_wavelengths, wv)
>>>>>>> 9893f310
    
    return (centre_wvs, res)
    
  @classmethod
  def run_spot_hrv(cls, s, **kwargs):
    """Runs the given SixS parameterisation for all of the SPOT HRV (both 1 and 2, as the only bands specified are the same for both) bands within the 6S band range, optionally extracting a specific output.
    
    Arguments:
    
    * ``s`` -- A :class:`.SixS` instance with the parameters set as required
    * ``output_name`` -- (Optional) The output to extract from ``s.outputs``, as a string that could be placed after ``s.outputs.``, for example ``pixel_reflectance``
    
    Return value:
    
    A tuple containing the centre wavlengths used for the run and the results of the simulations. The results will be a list of :class:`SixS.Outputs` instances if ``output_name`` is not set,
    or a list of values of the selected output if ``output_name`` is set.
    """
    wv = [PredefinedWavelengths.SPOT_HRV1_B1, PredefinedWavelengths.SPOT_HRV1_B2, PredefinedWavelengths.SPOT_HRV1_B3]
    wv, res = cls.run_wavelengths(s, wv, **kwargs)
    
<<<<<<< HEAD
    #centre_wvs = [0.545, 0.645, 0.84]
    centre_wvs = list(map(cls.to_centre_wavelengths, wv))
=======
    centre_wvs = map(cls.to_centre_wavelengths, wv)
>>>>>>> 9893f310
    
    return (centre_wvs, res)
  
  @classmethod
  def run_spot_vgt(cls, s, **kwargs):
    """Runs the given SixS parameterisation for all of the SPOT Vegetation bands within the 6S band range, optionally extracting a specific output.
    
    Arguments:
    
    * ``s`` -- A :class:`.SixS` instance with the parameters set as required
    * ``output_name`` -- (Optional) The output to extract from ``s.outputs``, as a string that could be placed after ``s.outputs.``, for example ``pixel_reflectance``
    
    Return value:
    
    A tuple containing the centre wavlengths used for the run and the results of the simulations. The results will be a list of :class:`SixS.Outputs` instances if ``output_name`` is not set,
    or a list of values of the selected output if ``output_name`` is set.
    """
    wv = [PredefinedWavelengths.SPOT_VGT_B1, PredefinedWavelengths.SPOT_VGT_B2, PredefinedWavelengths.SPOT_VGT_B3, PredefinedWavelengths.SPOT_VGT_B4]
    wv, res = cls.run_wavelengths(s, wv, **kwargs)
    
<<<<<<< HEAD
    #centre_wvs = [0.45, 0.645, 0.835, 1.665]
    centre_wvs = list(map(cls.to_centre_wavelengths, wv))
=======
    centre_wvs = map(cls.to_centre_wavelengths, wv)
>>>>>>> 9893f310
    
    return (centre_wvs, res)
  
  @classmethod
  def run_polder(cls, s, **kwargs):
    """Runs the given SixS parameterisation for all of the POLDER bands within the 6S band range, optionally extracting a specific output.
    
    Arguments:
    
    * ``s`` -- A :class:`.SixS` instance with the parameters set as required
    * ``output_name`` -- (Optional) The output to extract from ``s.outputs``, as a string that could be placed after ``s.outputs.``, for example ``pixel_reflectance``
    
    Return value:
    
    A tuple containing the centre wavlengths used for the run and the results of the simulations. The results will be a list of :class:`SixS.Outputs` instances if ``output_name`` is not set,
    or a list of values of the selected output if ``output_name`` is set.
    """
    wv = [PredefinedWavelengths.POLDER_B1, PredefinedWavelengths.POLDER_B2, PredefinedWavelengths.POLDER_B3, PredefinedWavelengths.POLDER_B4, PredefinedWavelengths.POLDER_B5, PredefinedWavelengths.POLDER_B6, PredefinedWavelengths.POLDER_B7, PredefinedWavelengths.POLDER_B8]
    wv, res = cls.run_wavelengths(s, wv, **kwargs)
    
<<<<<<< HEAD
    #centre_wvs = [0.4445, 0.4449, 0.4922, 0.5645, 0.6702, 0.7633, 0.7631, 0.9077]
    centre_wvs = list(map(cls.to_centre_wavelengths, wv))
=======
    centre_wvs = map(cls.to_centre_wavelengths, wv)
>>>>>>> 9893f310
    
    return (centre_wvs, res)
  
  @classmethod
  def run_seawifs(cls, s, **kwargs):
    """Runs the given SixS parameterisation for all of the SeaWiFS bands within the 6S band range, optionally extracting a specific output.
    
    Arguments:
    
    * ``s`` -- A :class:`.SixS` instance with the parameters set as required
    * ``output_name`` -- (Optional) The output to extract from ``s.outputs``, as a string that could be placed after ``s.outputs.``, for example ``pixel_reflectance``
    
    Return value:
    
    A tuple containing the centre wavlengths used for the run and the results of the simulations. The results will be a list of :class:`SixS.Outputs` instances if ``output_name`` is not set,
    or a list of values of the selected output if ``output_name`` is set.
    """
    wv = [PredefinedWavelengths.SEAWIFS_B1, PredefinedWavelengths.SEAWIFS_B2, PredefinedWavelengths.SEAWIFS_B3, PredefinedWavelengths.SEAWIFS_B4, PredefinedWavelengths.SEAWIFS_B5, PredefinedWavelengths.SEAWIFS_B6, PredefinedWavelengths.SEAWIFS_B7, PredefinedWavelengths.SEAWIFS_B8]
    wv, res = cls.run_wavelengths(s, wv, **kwargs)
    
<<<<<<< HEAD
    #centre_wvs = [0.412, 0.443, 0.49, 0.51, 0.555, 0.67, 0.765, 0.865]
    centre_wvs = list(map(cls.to_centre_wavelengths, wv))
=======
    centre_wvs = map(cls.to_centre_wavelengths, wv)
>>>>>>> 9893f310
    
    return (centre_wvs, res)
    
  @classmethod
  def run_aatsr(cls, s, **kwargs):
    """Runs the given SixS parameterisation for all of the AATSR bands within the 6S band range, optionally extracting a specific output.
    
    Arguments:
    
    * ``s`` -- A :class:`.SixS` instance with the parameters set as required
    * ``output_name`` -- (Optional) The output to extract from ``s.outputs``, as a string that could be placed after ``s.outputs.``, for example ``pixel_reflectance``
    
    Return value:
    
    A tuple containing the centre wavlengths used for the run and the results of the simulations. The results will be a list of :class:`SixS.Outputs` instances if ``output_name`` is not set,
    or a list of values of the selected output if ``output_name`` is set.
    """
    wv = [PredefinedWavelengths.AATSR_B1, PredefinedWavelengths.AATSR_B2, PredefinedWavelengths.AATSR_B3, PredefinedWavelengths.AATSR_B4]
    wv, res = cls.run_wavelengths(s, wv, **kwargs)
    
<<<<<<< HEAD
    #centre_wvs = [0.560, 0.660, 0.862, 1.594]
    centre_wvs = list(map(cls.to_centre_wavelengths, wv))
=======
    centre_wvs = map(cls.to_centre_wavelengths, wv)
>>>>>>> 9893f310
    
    return (centre_wvs, res)
    
  @classmethod
  def run_aster(cls, s, **kwargs):
    """Runs the given SixS parameterisation for all of the ASTER bands within the 6S band range, optionally extracting a specific output.
    
    Arguments:
    
    * ``s`` -- A :class:`.SixS` instance with the parameters set as required
    * ``output_name`` -- (Optional) The output to extract from ``s.outputs``, as a string that could be placed after ``s.outputs.``, for example ``pixel_reflectance``
    
    Return value:
    
    A tuple containing the centre wavlengths used for the run and the results of the simulations. The results will be a list of :class:`SixS.Outputs` instances if ``output_name`` is not set,
    or a list of values of the selected output if ``output_name`` is set.
    """
    wv = [PredefinedWavelengths.ASTER_B1, PredefinedWavelengths.ASTER_B2, PredefinedWavelengths.ASTER_B3N, PredefinedWavelengths.ASTER_B3B, PredefinedWavelengths.ASTER_B4, PredefinedWavelengths.ASTER_B5, PredefinedWavelengths.ASTER_B6, PredefinedWavelengths.ASTER_B7, PredefinedWavelengths.ASTER_B8, PredefinedWavelengths.ASTER_B9]
    wv, res = cls.run_wavelengths(s, wv, **kwargs)
    
<<<<<<< HEAD
    #centre_wvs = [0.56, 0.66, 0.81, 0.81, 1.65, 2.185, 2.205, 2.26, 2.33, 2.395]
    centre_wvs = list(map(cls.to_centre_wavelengths, wv))
=======
    centre_wvs = map(cls.to_centre_wavelengths, wv)
>>>>>>> 9893f310
    
    return (centre_wvs, res)
  
  @classmethod
  def run_viirs(cls, s, **kwargs):
    """Runs the given SixS parameterisation for all of the VIIRS bands within the 6S band range, optionally extracting a specific output.
    
    Arguments:
    
    * ``s`` -- A :class:`.SixS` instance with the parameters set as required
    * ``output_name`` -- (Optional) The output to extract from ``s.outputs``, as a string that could be placed after ``s.outputs.``, for example ``pixel_reflectance``
    
    Return value:
    
    A tuple containing the centre wavlengths used for the run and the results of the simulations. The results will be a list of :class:`SixS.Outputs` instances if ``output_name`` is not set,
    or a list of values of the selected output if ``output_name`` is set.
    """
    wv = [PredefinedWavelengths.VIIRS_BM1, PredefinedWavelengths.VIIRS_BM2, PredefinedWavelengths.VIIRS_BM3, PredefinedWavelengths.VIIRS_BM4, PredefinedWavelengths.VIIRS_BI1, PredefinedWavelengths.VIIRS_BM5, PredefinedWavelengths.VIIRS_BM6, PredefinedWavelengths.VIIRS_BM7, PredefinedWavelengths.VIIRS_BM8, PredefinedWavelengths.VIIRS_BM9, PredefinedWavelengths.VIIRS_BM10, PredefinedWavelengths.VIIRS_BM11, PredefinedWavelengths.VIIRS_BM12, PredefinedWavelengths.VIIRS_BI4]
    wv, res = cls.run_wavelengths(s, wv, **kwargs)
    
<<<<<<< HEAD
    #centre_wvs = [0.412, 0.445, 0.488, 0.555, 0.640,  0.672, 0.746, 0.865, 1.24, 1.378, 1.61, 2.25, 3.70, 3.74]
    centre_wvs = list(map(cls.to_centre_wavelengths, wv))
=======
    centre_wvs = map(cls.to_centre_wavelengths, wv)
>>>>>>> 9893f310
    
    return (centre_wvs, res)
    
  @classmethod
  def run_er2_mas(cls, s, **kwargs):
    """Runs the given SixS parameterisation for all of the ER2 MODIS Airborne Simulator (MAS) bands within the 6S band range, optionally extracting a specific output.
    
    Arguments:
    
    * ``s`` -- A :class:`.SixS` instance with the parameters set as required
    * ``output_name`` -- (Optional) The output to extract from ``s.outputs``, as a string that could be placed after ``s.outputs.``, for example ``pixel_reflectance``
    
    Return value:
    
    A tuple containing the centre wavlengths used for the run and the results of the simulations. The results will be a list of :class:`SixS.Outputs` instances if ``output_name`` is not set,
    or a list of values of the selected output if ``output_name`` is set.
    """
    wv = [PredefinedWavelengths.ER2_MAS_B1, PredefinedWavelengths.ER2_MAS_B2, PredefinedWavelengths.ER2_MAS_B3, PredefinedWavelengths.ER2_MAS_B4, PredefinedWavelengths.ER2_MAS_B5, PredefinedWavelengths.ER2_MAS_B6, PredefinedWavelengths.ER2_MAS_B7]
    wv, res = cls.run_wavelengths(s, wv, **kwargs)
    
<<<<<<< HEAD
    #centre_wvs = [0.4649, 0.5494, 0.6550, 0.7024, 0.7431, 0.8248, 0.8667]
    centre_wvs = list(map(cls.to_centre_wavelengths, wv))
=======
    centre_wvs = map(cls.to_centre_wavelengths, wv)
>>>>>>> 9893f310
    
    return (centre_wvs, res)
    
  @classmethod
  def run_ali(cls, s, **kwargs):
    """Runs the given SixS parameterisation for all of the ALI bands within the 6S band range, optionally extracting a specific output.
    
    Arguments:
    
    * ``s`` -- A :class:`.SixS` instance with the parameters set as required
    * ``output_name`` -- (Optional) The output to extract from ``s.outputs``, as a string that could be placed after ``s.outputs.``, for example ``pixel_reflectance``
    
    Return value:
    
    A tuple containing the centre wavlengths used for the run and the results of the simulations. The results will be a list of :class:`SixS.Outputs` instances if ``output_name`` is not set,
    or a list of values of the selected output if ``output_name`` is set.
    """
    wv = [PredefinedWavelengths.ALI_B1P, PredefinedWavelengths.ALI_B1, PredefinedWavelengths.ALI_B2, PredefinedWavelengths.ALI_B3, PredefinedWavelengths.ALI_B4, PredefinedWavelengths.ALI_B4P, PredefinedWavelengths.ALI_B5P, PredefinedWavelengths.ALI_B5, PredefinedWavelengths.ALI_B7]
    wv, res = cls.run_wavelengths(s, wv, **kwargs)
    
<<<<<<< HEAD
    #centre_wvs = [0.443, 0.4825, 0.565, 0.66, 0.79, 0.8675, 1.25, 1.65, 2.215]
    centre_wvs = list(map(cls.to_centre_wavelengths, wv))
=======
    centre_wvs = map(cls.to_centre_wavelengths, wv)
>>>>>>> 9893f310
    
    return (centre_wvs, res)
    
  @classmethod
  def run_gli(cls, s, **kwargs):
    """Runs the given SixS parameterisation for all of the GLI bands within the 6S band range, optionally extracting a specific output.
    
    Arguments:
    
    * ``s`` -- A :class:`.SixS` instance with the parameters set as required
    * ``output_name`` -- (Optional) The output to extract from ``s.outputs``, as a string that could be placed after ``s.outputs.``, for example ``pixel_reflectance``
    
    Return value:
    
    A tuple containing the centre wavlengths used for the run and the results of the simulations. The results will be a list of :class:`SixS.Outputs` instances if ``output_name`` is not set,
    or a list of values of the selected output if ``output_name`` is set.
    """
    wv = [PredefinedWavelengths.GLI_B1, PredefinedWavelengths.GLI_B2, PredefinedWavelengths.GLI_B3, PredefinedWavelengths.GLI_B4, PredefinedWavelengths.GLI_B5, PredefinedWavelengths.GLI_B6, PredefinedWavelengths.GLI_B7, PredefinedWavelengths.GLI_B8, PredefinedWavelengths.GLI_B9, PredefinedWavelengths.GLI_B10, PredefinedWavelengths.GLI_B22, PredefinedWavelengths.GLI_B11, PredefinedWavelengths.GLI_B12, PredefinedWavelengths.GLI_B13, PredefinedWavelengths.GLI_B14, PredefinedWavelengths.GLI_B15, PredefinedWavelengths.GLI_B16, PredefinedWavelengths.GLI_B17, PredefinedWavelengths.GLI_B18, PredefinedWavelengths.GLI_B23, PredefinedWavelengths.GLI_B19,  PredefinedWavelengths.GLI_B24, PredefinedWavelengths.GLI_B25, PredefinedWavelengths.GLI_B26, PredefinedWavelengths.GLI_B27, PredefinedWavelengths.GLI_B28, PredefinedWavelengths.GLI_B29, PredefinedWavelengths.GLI_B30]
    wv, res = cls.run_wavelengths(s, wv, **kwargs)
    
<<<<<<< HEAD
    #centre_wvs = [0.380, 0.400, 0.412, 0.443, 0.460, 0.490, 0.520, 0.545, 0.565, 0.625, 0.660, 0.666, 0.680, 0.678, 0.710, 0.710, 0.749, 0.763, 0.825, 0.865, 0.865, 1.050, 1.135, 1.240, 1.380, 1.640, 2.210, 3.715]
    centre_wvs = list(map(cls.to_centre_wavelengths, wv))
=======
    centre_wvs = map(cls.to_centre_wavelengths, wv)
>>>>>>> 9893f310
    
    return (centre_wvs, res)  
    
  @classmethod
  def extract_output(cls, results, output_name):
    """Extracts data for one particular SixS output from a list of SixS.Outputs instances.
    
    Basically just a wrapper around a list comprehension.
    
    Arguments:
    
    * ``results`` -- A list of :class:`.SixS.Outputs` instances
    * ``output_name`` -- The name of the output to extract. This should be a string containing whatever is put after the `s.outputs` when printing the output, for example `'pixel_reflectance'`.
    
    """
    results_output = [getattr(r, output_name) for r in results]
    
    return results_output
  
  @classmethod
  def plot_wavelengths(cls, wavelengths, values, y_axis_label):
    """Plot the given wavelengths and values, such as those produced by the other functions in this class.
    
    Arguments:
    
    * ``wavelengths`` -- A list of wavelengths (in um)
    * ``values`` -- A corresponding list of values at the wavelengths above
    * ``y_axis_label`` -- A string containing tha axis label to use for the Y axis
    
    Example usage::
    
      SixSHelpers.PredefinedWavelengths.plot_wavelengths(wavelengths, values, 'Pixel Radiance ($W/m^2$)')
    
    """
    
    plot(wavelengths, values, 'k')
    xlabel("Wavelength ($\mu m$)")
    ylabel(y_axis_label)
    show()<|MERGE_RESOLUTION|>--- conflicted
+++ resolved
@@ -55,31 +55,13 @@
       wavelengths, results = SixSHelpers.PredefinedWavelengths.run_wavelengths(s, [PredefinedWavelengths.LANDSAT_TM_B1, PredefinedWavelengths.LANDSAT_TM_B2, PredefinedWavelengths.LANDSAT_TM_B3)
     
     """
-<<<<<<< HEAD
-    results = []
-    print("Running for many wavelengths - this may take a long time\nCurrent wavelength:")
-    for wavelength in wavelengths:
-      try:
-        if (wavelength[0] % 0.05) < 0.0001:
-          if (wavelength[1] == None):
-            print((wavelength[0]))
-          else:
-            print(("%f -> %f" % (wavelength[1], wavelength[2])))
-      except:
-        if (wavelength % 0.05) < 0.0001:
-          print(wavelength)
-      
-      s.wavelength = Wavelength(wavelength)
-      s.run()
-=======
     # Create a function to be called by the map
     def f(wv):
       s.outputs = None
       a = copy.deepcopy(s)
       a.wavelength = Wavelength(wv)
-      print wv
+      print(wv)
       a.run()
->>>>>>> 9893f310
       if output_name == None:
         return a.outputs
       else:
@@ -94,7 +76,7 @@
       pool = Pool(n)
 
 
-    print "Running for many wavelengths - this may take a long time"
+    print("Running for many wavelengths - this may take a long time")
     results = pool.map(f, wavelengths)
 
     try:
@@ -195,6 +177,7 @@
 
     wv, res = cls.run_wavelengths(s, wv, **kwargs)
     
+    #centre_wvs = [0.485, 0.56, 0.66, 0.83, 1.65, 2.215]
     centre_wvs = map(cls.to_centre_wavelengths, wv)
 
     
@@ -226,12 +209,7 @@
 
     wv, res = cls.run_wavelengths(s, wv, **kwargs)
     
-<<<<<<< HEAD
-    #centre_wvs = [0.485, 0.56, 0.66, 0.83, 1.65, 2.215]
-    centre_wvs = list(map(cls.to_centre_wavelengths, wv))
-=======
-    centre_wvs = map(cls.to_centre_wavelengths, wv)
->>>>>>> 9893f310
+    centre_wvs = map(cls.to_centre_wavelengths, wv)
 
     
     return (centre_wvs, res)
@@ -253,12 +231,8 @@
     wv = [PredefinedWavelengths.LANDSAT_ETM_B1, PredefinedWavelengths.LANDSAT_ETM_B2, PredefinedWavelengths.LANDSAT_ETM_B3, PredefinedWavelengths.LANDSAT_ETM_B4, PredefinedWavelengths.LANDSAT_ETM_B5, PredefinedWavelengths.LANDSAT_ETM_B7]
     wv, res = cls.run_wavelengths(s, wv, **kwargs)
     
-<<<<<<< HEAD
     #centre_wvs = [0.4825, 0.565, 0.66, 0.825, 1.65, 2.215]
-    centre_wvs = list(map(cls.to_centre_wavelengths, wv))
-=======
-    centre_wvs = map(cls.to_centre_wavelengths, wv)
->>>>>>> 9893f310
+    centre_wvs = map(cls.to_centre_wavelengths, wv)
 
     return (centre_wvs, res)
   
@@ -279,12 +253,8 @@
     wv = [PredefinedWavelengths.LANDSAT_MSS_B1, PredefinedWavelengths.LANDSAT_MSS_B2, PredefinedWavelengths.LANDSAT_MSS_B3, PredefinedWavelengths.LANDSAT_MSS_B4]
     wv, res = cls.run_wavelengths(s, wv, **kwargs)
     
-<<<<<<< HEAD
     #centre_wvs = [0.55, 0.65, 0.75, 0.95]
-    centre_wvs = list(map(cls.to_centre_wavelengths, wv))
-=======
-    centre_wvs = map(cls.to_centre_wavelengths, wv)
->>>>>>> 9893f310
+    centre_wvs = map(cls.to_centre_wavelengths, wv)
 
 
     return (centre_wvs, res)
@@ -306,12 +276,8 @@
     wv = [PredefinedWavelengths.MERIS_B1, PredefinedWavelengths.MERIS_B2, PredefinedWavelengths.MERIS_B3, PredefinedWavelengths.MERIS_B4, PredefinedWavelengths.MERIS_B5, PredefinedWavelengths.MERIS_B6, PredefinedWavelengths.MERIS_B7, PredefinedWavelengths.MERIS_B9, PredefinedWavelengths.MERIS_B10, PredefinedWavelengths.MERIS_B11, PredefinedWavelengths.MERIS_B12, PredefinedWavelengths.MERIS_B8, PredefinedWavelengths.MERIS_B13,PredefinedWavelengths.MERIS_B14, PredefinedWavelengths.MERIS_B15]
     wv, res = cls.run_wavelengths(s, wv, **kwargs)
     
-<<<<<<< HEAD
     #centre_wvs = [0.4125, 0.4425, 0.490, 0.510, 0.560, 0.620, 0.665, 0.70875, 0.75375, 0.760625, 0.77875, 0.8125, 0.865, 0.885, 0.900]
-    centre_wvs = list(map(cls.to_centre_wavelengths, wv))
-=======
-    centre_wvs = map(cls.to_centre_wavelengths, wv)
->>>>>>> 9893f310
+    centre_wvs = map(cls.to_centre_wavelengths, wv)
     
     return (centre_wvs, res)
   
@@ -332,12 +298,8 @@
     wv = [PredefinedWavelengths.MODIS_B8, PredefinedWavelengths.MODIS_B3, PredefinedWavelengths.MODIS_B4, PredefinedWavelengths.MODIS_B1, PredefinedWavelengths.MODIS_B2, PredefinedWavelengths.MODIS_B5, PredefinedWavelengths.MODIS_B6, PredefinedWavelengths.MODIS_B7]
     wv, res = cls.run_wavelengths(s, wv, **kwargs)
     
-<<<<<<< HEAD
     #centre_wvs = [0.4125, 0.469, 0.555, 0.645, 0.8585, 1.24, 1.64, 2.13]
-    centre_wvs = list(map(cls.to_centre_wavelengths, wv))
-=======
-    centre_wvs = map(cls.to_centre_wavelengths, wv)
->>>>>>> 9893f310
+    centre_wvs = map(cls.to_centre_wavelengths, wv)
     
     return (centre_wvs, res)
     
@@ -358,12 +320,8 @@
     wv = [PredefinedWavelengths.SPOT_HRV1_B1, PredefinedWavelengths.SPOT_HRV1_B2, PredefinedWavelengths.SPOT_HRV1_B3]
     wv, res = cls.run_wavelengths(s, wv, **kwargs)
     
-<<<<<<< HEAD
     #centre_wvs = [0.545, 0.645, 0.84]
-    centre_wvs = list(map(cls.to_centre_wavelengths, wv))
-=======
-    centre_wvs = map(cls.to_centre_wavelengths, wv)
->>>>>>> 9893f310
+    centre_wvs = map(cls.to_centre_wavelengths, wv)
     
     return (centre_wvs, res)
   
@@ -384,12 +342,8 @@
     wv = [PredefinedWavelengths.SPOT_VGT_B1, PredefinedWavelengths.SPOT_VGT_B2, PredefinedWavelengths.SPOT_VGT_B3, PredefinedWavelengths.SPOT_VGT_B4]
     wv, res = cls.run_wavelengths(s, wv, **kwargs)
     
-<<<<<<< HEAD
     #centre_wvs = [0.45, 0.645, 0.835, 1.665]
-    centre_wvs = list(map(cls.to_centre_wavelengths, wv))
-=======
-    centre_wvs = map(cls.to_centre_wavelengths, wv)
->>>>>>> 9893f310
+    centre_wvs = map(cls.to_centre_wavelengths, wv)
     
     return (centre_wvs, res)
   
@@ -410,12 +364,8 @@
     wv = [PredefinedWavelengths.POLDER_B1, PredefinedWavelengths.POLDER_B2, PredefinedWavelengths.POLDER_B3, PredefinedWavelengths.POLDER_B4, PredefinedWavelengths.POLDER_B5, PredefinedWavelengths.POLDER_B6, PredefinedWavelengths.POLDER_B7, PredefinedWavelengths.POLDER_B8]
     wv, res = cls.run_wavelengths(s, wv, **kwargs)
     
-<<<<<<< HEAD
     #centre_wvs = [0.4445, 0.4449, 0.4922, 0.5645, 0.6702, 0.7633, 0.7631, 0.9077]
-    centre_wvs = list(map(cls.to_centre_wavelengths, wv))
-=======
-    centre_wvs = map(cls.to_centre_wavelengths, wv)
->>>>>>> 9893f310
+    centre_wvs = map(cls.to_centre_wavelengths, wv)
     
     return (centre_wvs, res)
   
@@ -436,12 +386,8 @@
     wv = [PredefinedWavelengths.SEAWIFS_B1, PredefinedWavelengths.SEAWIFS_B2, PredefinedWavelengths.SEAWIFS_B3, PredefinedWavelengths.SEAWIFS_B4, PredefinedWavelengths.SEAWIFS_B5, PredefinedWavelengths.SEAWIFS_B6, PredefinedWavelengths.SEAWIFS_B7, PredefinedWavelengths.SEAWIFS_B8]
     wv, res = cls.run_wavelengths(s, wv, **kwargs)
     
-<<<<<<< HEAD
     #centre_wvs = [0.412, 0.443, 0.49, 0.51, 0.555, 0.67, 0.765, 0.865]
-    centre_wvs = list(map(cls.to_centre_wavelengths, wv))
-=======
-    centre_wvs = map(cls.to_centre_wavelengths, wv)
->>>>>>> 9893f310
+    centre_wvs = map(cls.to_centre_wavelengths, wv)
     
     return (centre_wvs, res)
     
@@ -462,12 +408,8 @@
     wv = [PredefinedWavelengths.AATSR_B1, PredefinedWavelengths.AATSR_B2, PredefinedWavelengths.AATSR_B3, PredefinedWavelengths.AATSR_B4]
     wv, res = cls.run_wavelengths(s, wv, **kwargs)
     
-<<<<<<< HEAD
     #centre_wvs = [0.560, 0.660, 0.862, 1.594]
-    centre_wvs = list(map(cls.to_centre_wavelengths, wv))
-=======
-    centre_wvs = map(cls.to_centre_wavelengths, wv)
->>>>>>> 9893f310
+    centre_wvs = map(cls.to_centre_wavelengths, wv)
     
     return (centre_wvs, res)
     
@@ -488,12 +430,8 @@
     wv = [PredefinedWavelengths.ASTER_B1, PredefinedWavelengths.ASTER_B2, PredefinedWavelengths.ASTER_B3N, PredefinedWavelengths.ASTER_B3B, PredefinedWavelengths.ASTER_B4, PredefinedWavelengths.ASTER_B5, PredefinedWavelengths.ASTER_B6, PredefinedWavelengths.ASTER_B7, PredefinedWavelengths.ASTER_B8, PredefinedWavelengths.ASTER_B9]
     wv, res = cls.run_wavelengths(s, wv, **kwargs)
     
-<<<<<<< HEAD
     #centre_wvs = [0.56, 0.66, 0.81, 0.81, 1.65, 2.185, 2.205, 2.26, 2.33, 2.395]
-    centre_wvs = list(map(cls.to_centre_wavelengths, wv))
-=======
-    centre_wvs = map(cls.to_centre_wavelengths, wv)
->>>>>>> 9893f310
+    centre_wvs = map(cls.to_centre_wavelengths, wv)
     
     return (centre_wvs, res)
   
@@ -514,12 +452,8 @@
     wv = [PredefinedWavelengths.VIIRS_BM1, PredefinedWavelengths.VIIRS_BM2, PredefinedWavelengths.VIIRS_BM3, PredefinedWavelengths.VIIRS_BM4, PredefinedWavelengths.VIIRS_BI1, PredefinedWavelengths.VIIRS_BM5, PredefinedWavelengths.VIIRS_BM6, PredefinedWavelengths.VIIRS_BM7, PredefinedWavelengths.VIIRS_BM8, PredefinedWavelengths.VIIRS_BM9, PredefinedWavelengths.VIIRS_BM10, PredefinedWavelengths.VIIRS_BM11, PredefinedWavelengths.VIIRS_BM12, PredefinedWavelengths.VIIRS_BI4]
     wv, res = cls.run_wavelengths(s, wv, **kwargs)
     
-<<<<<<< HEAD
     #centre_wvs = [0.412, 0.445, 0.488, 0.555, 0.640,  0.672, 0.746, 0.865, 1.24, 1.378, 1.61, 2.25, 3.70, 3.74]
-    centre_wvs = list(map(cls.to_centre_wavelengths, wv))
-=======
-    centre_wvs = map(cls.to_centre_wavelengths, wv)
->>>>>>> 9893f310
+    centre_wvs = map(cls.to_centre_wavelengths, wv)
     
     return (centre_wvs, res)
     
@@ -540,12 +474,8 @@
     wv = [PredefinedWavelengths.ER2_MAS_B1, PredefinedWavelengths.ER2_MAS_B2, PredefinedWavelengths.ER2_MAS_B3, PredefinedWavelengths.ER2_MAS_B4, PredefinedWavelengths.ER2_MAS_B5, PredefinedWavelengths.ER2_MAS_B6, PredefinedWavelengths.ER2_MAS_B7]
     wv, res = cls.run_wavelengths(s, wv, **kwargs)
     
-<<<<<<< HEAD
     #centre_wvs = [0.4649, 0.5494, 0.6550, 0.7024, 0.7431, 0.8248, 0.8667]
-    centre_wvs = list(map(cls.to_centre_wavelengths, wv))
-=======
-    centre_wvs = map(cls.to_centre_wavelengths, wv)
->>>>>>> 9893f310
+    centre_wvs = map(cls.to_centre_wavelengths, wv)
     
     return (centre_wvs, res)
     
@@ -566,12 +496,8 @@
     wv = [PredefinedWavelengths.ALI_B1P, PredefinedWavelengths.ALI_B1, PredefinedWavelengths.ALI_B2, PredefinedWavelengths.ALI_B3, PredefinedWavelengths.ALI_B4, PredefinedWavelengths.ALI_B4P, PredefinedWavelengths.ALI_B5P, PredefinedWavelengths.ALI_B5, PredefinedWavelengths.ALI_B7]
     wv, res = cls.run_wavelengths(s, wv, **kwargs)
     
-<<<<<<< HEAD
     #centre_wvs = [0.443, 0.4825, 0.565, 0.66, 0.79, 0.8675, 1.25, 1.65, 2.215]
-    centre_wvs = list(map(cls.to_centre_wavelengths, wv))
-=======
-    centre_wvs = map(cls.to_centre_wavelengths, wv)
->>>>>>> 9893f310
+    centre_wvs = map(cls.to_centre_wavelengths, wv)
     
     return (centre_wvs, res)
     
@@ -592,12 +518,8 @@
     wv = [PredefinedWavelengths.GLI_B1, PredefinedWavelengths.GLI_B2, PredefinedWavelengths.GLI_B3, PredefinedWavelengths.GLI_B4, PredefinedWavelengths.GLI_B5, PredefinedWavelengths.GLI_B6, PredefinedWavelengths.GLI_B7, PredefinedWavelengths.GLI_B8, PredefinedWavelengths.GLI_B9, PredefinedWavelengths.GLI_B10, PredefinedWavelengths.GLI_B22, PredefinedWavelengths.GLI_B11, PredefinedWavelengths.GLI_B12, PredefinedWavelengths.GLI_B13, PredefinedWavelengths.GLI_B14, PredefinedWavelengths.GLI_B15, PredefinedWavelengths.GLI_B16, PredefinedWavelengths.GLI_B17, PredefinedWavelengths.GLI_B18, PredefinedWavelengths.GLI_B23, PredefinedWavelengths.GLI_B19,  PredefinedWavelengths.GLI_B24, PredefinedWavelengths.GLI_B25, PredefinedWavelengths.GLI_B26, PredefinedWavelengths.GLI_B27, PredefinedWavelengths.GLI_B28, PredefinedWavelengths.GLI_B29, PredefinedWavelengths.GLI_B30]
     wv, res = cls.run_wavelengths(s, wv, **kwargs)
     
-<<<<<<< HEAD
     #centre_wvs = [0.380, 0.400, 0.412, 0.443, 0.460, 0.490, 0.520, 0.545, 0.565, 0.625, 0.660, 0.666, 0.680, 0.678, 0.710, 0.710, 0.749, 0.763, 0.825, 0.865, 0.865, 1.050, 1.135, 1.240, 1.380, 1.640, 2.210, 3.715]
-    centre_wvs = list(map(cls.to_centre_wavelengths, wv))
-=======
-    centre_wvs = map(cls.to_centre_wavelengths, wv)
->>>>>>> 9893f310
+    centre_wvs = map(cls.to_centre_wavelengths, wv)
     
     return (centre_wvs, res)  
     
