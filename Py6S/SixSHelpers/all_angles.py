# This file is part of Py6S.
#
# Copyright 2012 Robin Wilson and contributors listed in the CONTRIBUTORS file.
#
# Py6S is free software: you can redistribute it and/or modify
# it under the terms of the GNU Lesser General Public License as published by
# the Free Software Foundation, either version 3 of the License, or
# (at your option) any later version.
#
# Py6S is distributed in the hope that it will be useful,
# but WITHOUT ANY WARRANTY; without even the implied warranty of
# MERCHANTABILITY or FITNESS FOR A PARTICULAR PURPOSE.  See the
# GNU Lesser General Public License for more details.
#
# You should have received a copy of the GNU Lesser General Public License
# along with Py6S.  If not, see <http://www.gnu.org/licenses/>.

import numpy as np
from matplotlib.pyplot import *
import itertools
from multiprocessing.dummy import Pool
import copy

class Angles:
  
  @classmethod
  def run360(cls, s, solar_or_view, na=36, nz=10, output_name=None, n=None):
    """Runs Py6S for lots of angles to produce a polar contour plot.

    The calls to 6S for each angle will be run in parallel, making this function far faster than simply
    running a for loop over all of the angles.
    
    Arguments:
    
    * ``s`` -- A :class:`.SixS` instance configured with all of the parameters you want to run the simulation with
    * ``solar_or_view`` -- Set to ``'solar'`` if you want to iterate over the solar zenith/azimuth angles or ``'view'`` if you want to iterate over the view zenith/azimuth angles
    * ``output_name`` -- (Optional) The name of the output from the 6S simulation to plot. This should be a string containing exactly what you would put after ``s.outputs`` to print the output. For example `pixel_reflectance`.
    * ``na`` -- (Optional) The number of azimuth angles to iterate over to generate the data for the plot (defaults to 36, giving data every 10 degrees)
    * ``nz`` -- (Optional) The number of zenith angles to iterate over to generate the data for the plot (defaults to 10, giving data every 10 degrees)
    * ``n`` -- (Optional) The number of threads to run in parallel. This defaults to the number of CPU cores in your system, and is unlikely to need changing.

    For example::
    
      s = SixS()
      s.ground_reflectance = GroundReflectance.HomogeneousWalthall(0.48, 0.50, 2.95, 0.6)
      s.geometry.solar_z = 30
      s.geometry.solar_a = 0
      data = SixSHelpers.Angles.run360(s, 'view', output_name='pixel_reflectance')
    """
    
    results = []
    
    azimuths = np.linspace(0, 360, na)
    zeniths = np.linspace(0, 89, nz)
<<<<<<< HEAD
      
    for azimuth in azimuths:
      for zenith in zeniths:
        if solar_or_view == 'view':
          s.geometry.view_a = azimuth
          s.geometry.view_z = zenith
        elif solar_or_view == 'solar':
          s.geometry.solar_a = azimuth
          s.geometry.solar_z = zenith
        else:
          raise ParameterException("all_angles", "You must choose to vary either the solar or view angle.")
        s.run()
        print "Calculating for azimuth = %d, zenith = %d" % (azimuth, zenith)
        if output_name == None:
          results.append(s.outputs)
        else:
          results.append(getattr(s.outputs, output_name))

=======

    def f(args):
      azimuth, zenith = args
      a = copy.deepcopy(s)

      if solar_or_view == 'view':
        a.geometry.view_a = azimuth
        a.geometry.view_z = zenith
      elif solar_or_view == 'solar':
        a.geometry.solar_a = azimuth
        a.geometry.solar_z = zenith
      else:
        raise ParameterException("all_angles", "You must choose to vary either the solar or view angle.")

      a.run()

      if output_name is None:
        return a.outputs
      else:
        return getattr(a.outputs, output_name)


    # Run the map
    if n is None:
      pool = Pool()
    else:
      pool = Pool(n)


    print "Running for many angles - this may take a long time"
    results = pool.map(f, itertools.product(azimuths, zeniths))
>>>>>>> b5a17e8c

    results = np.array(results)
        
    return (results, azimuths, zeniths, s.geometry.solar_a, s.geometry.solar_z)  
      
  @classmethod
  def plot360(cls, data, output_name=None, show_sun=True, colorbarlabel=None):
    """Plot the data returned from :meth:`run360` as a polar contour plot, selecting an output if required.
    
    Arguments:
    
    * ``data`` -- The return value from :meth:`run360`
    * ``output_name`` -- (Optional) The output name to extract (eg. "pixel_reflectance") if the given data is provided as instances of the Outputs class
    * ``show_sun`` -- (Optional) Whether to show the location of the sun on the resulting polar plot.
    * ``colorbarlabel`` -- (Optional) The label to use on the color bar shown with the plot
    """
    
    results, azimuths, zeniths, sa, sz = data
    
    if not isinstance(results[0], float):
      # The results are not floats, so a float must be extracted from the output
      if output_name == None:
        raise ParameterException("output_name", "You must specify an output name when plotting data which is given as Outputs instances")
      
      results = cls.extract_output(results, output_name)
    
    fig, ax, cax = cls.plot_polar_contour(results, azimuths, zeniths, colorbarlabel=colorbarlabel)
    
    if show_sun:
      ax.autoscale(False)
      ax.plot(np.radians(sa), sz, '*', markersize=20, markerfacecolor='yellow', markeredgecolor='red')
      show()
    
    return fig, ax
    
  @classmethod
  def run_and_plot_360(cls, s, solar_or_view, output_name, show_sun=True, na=36, nz=10, colorbarlabel=None):
    """Runs Py6S for lots of angles to produce a polar contour plot.
    
    Arguments:
    
    * ``s`` -- A :class:`.SixS` instance configured with all of the parameters you want to run the simulation with
    * ``solar_or_view`` -- Set to ``'solar'`` if you want to iterate over the solar zenith/azimuth angles or ``'view'`` if you want to iterate over the view zenith/azimuth angles
    * ``output_name`` -- The name of the output from SixS to plot. This should be a string containing exactly what you would put after ``s.outputs`` to print the output. For example `pixel_reflectance`.
    * ``show_sun`` -- (Optional) Whether to place a marker showing the location of the sun on the contour plot (defaults to True, has no effect when ``solar_or_view`` set to ``'solar'``.)
    * ``na`` -- (Optional) The number of azimuth angles to iterate over to generate the data for the plot (defaults to 36, giving data every 10 degrees)
    * ``nz`` -- (Optional) The number of zenith angles to iterate over to generate the data for the plot (defaults to 10, giving data every 10 degrees)
    * ``colorbarlabel`` -- (Optional) The label to use on the color bar shown with the plot
    
    For example::
    
      s = SixS()
      s.ground_reflectance = GroundReflectance.HomogeneousWalthall(0.48, 0.50, 2.95, 0.6)
      s.geometry.solar_z = 30
      s.geometry.solar_a = 0
      SixSHelpers.Angles.run_and_plot_360(s, 'view', 'pixel_reflectance')
    
    """
    if solar_or_view == 'solar':
      show_sun = False
    
    res = cls.run360(s, solar_or_view, na, nz)  
    plot_res = cls.plot360(res, output_name, show_sun, colorbarlabel=colorbarlabel)
    
    return plot_res  
    
  
  @classmethod
  def extract_output(cls, results, output_name):
    """Extracts data for one particular SixS output from a list of SixS.Outputs instances.
    
    Basically just a wrapper around a list comprehension.
    
    Arguments:
    
    * ``results`` -- A list of :class:`.SixS.Outputs` instances
    * ``output_name`` -- The name of the output to extract. This should be a string containing whatever is put after the `s.outputs` when printing the output, for example `'pixel_reflectance'`.
    
    """
    results_output = [getattr(r, output_name) for r in results]
    
    return results_output
  
  @classmethod
  def plot_polar_contour(cls, values, azimuths, zeniths, filled=True, colorbarlabel=""):
    """Plot a polar contour plot, with 0 degrees at the North.
    
    Arguments:
     
    * ``values`` -- A list (or other iterable - eg. a NumPy array) of the values to plot on the contour plot (the `z` values)
    * ``azimuths`` -- A list of azimuths (in degrees)
    * ``zeniths`` -- A list of zeniths (that is, radii)
    * ``filled`` -- (Optional) Whether to plot a filled contour plot, or just the contours (defaults to filled)
    * ``yaxislabel`` -- (Optional) The label to use for the colorbar
    * ``colorbarlabel`` -- (Optional) The label to use on the color bar shown with the plot
    
    The shapes of these lists are important, and are designed for a particular use case (but should be more generally useful).
    The values list should be `len(azimuths) * len(zeniths)` long with data for the first azimuth for all the zeniths, then
    the second azimuth for all the zeniths etc.
    
    This is designed to work nicely with data that is produced using a loop as follows::
    
      values = []
      for azimuth in azimuths:
        for zenith in zeniths:
          # Do something and get a result
          values.append(result)
        
    After that code the azimuths, zeniths and values lists will be ready to be passed into this function.
    
    """
    theta = np.radians(azimuths)
    zeniths = np.array(zeniths)
  
    values = np.array(values)
    values = values.reshape(len(azimuths), len(zeniths))
  
    r, theta = np.meshgrid(zeniths, np.radians(azimuths))
    fig, ax = subplots(subplot_kw=dict(projection='polar'))
    ax.set_theta_zero_location("N")
    ax.set_theta_direction(-1)
    if filled:
      cax = ax.contourf(theta, r, values, 30)
    else:
      cax = ax.contour(theta, r, values, 30)
    cb = fig.colorbar(cax)
    cb.set_label(colorbarlabel)
    
    return fig, ax, cax
  
  @classmethod
  def run_principal_plane(cls, s, output_name=None, n=None):
    """Runs the given 6S simulation to get the outputs for the solar principal plane.
    
    This function runs the simulation for all zenith angles in the azimuthal line of the sun. For example,
    if the solar azimuth is 90 degrees, this function will run simulations for::
      
      Azimuth   Zenith
      90        85
      90        80
      90        75
      90        70
      90        65
      90        60
      90        55
      ...       ..
      90        0
      270       5
      270       10
      270       15
      ...       ..
      270       80
      270       85
    
    The calls to 6S for each angle will be run in parallel, making this function far faster than simply
    running a for loop over each angle.

    Arguments:
    
    * ``s`` -- A :class:`.SixS` instance configured with all of the parameters you want to run the simulation with
    * ``output_name`` -- (Optional) The output name to extract (eg. "pixel_reflectance") if the given data is provided as instances of the Outputs class
    * ``n`` -- (Optional) The number of threads to run in parallel. This defaults to the number of CPU cores in your system, and is unlikely to need changing.

    Return values:
    
    A tuple containing zenith angles and the corresponding values or Outputs instances (depending on the arguments given).
    The zenith angles returned have been modified so that the zenith angles on the 'sun-side' are positive, and those
    on the other side (ie. past the vertical) are negative, for ease of plotting.
    
    """
    
    # Get the solar azimuth and zenith angles from the SixS instance
    sa = s.geometry.solar_a
    
    ## Compute the angles in the principal plane
    
    # Get the solar azimuth on the opposite side for the other half of the principal plane
    opp_sa = (sa + 180) % 360
    
    # Calculate the first side (the solar zenith angle side)
    first_side_z = np.arange(85, -5, -5)
    first_side_a = np.repeat(sa, len(first_side_z))
    
    # Calculate the other side
    temp = first_side_z[:-1]
    second_side_z = temp[::-1] # Reverse array
    second_side_a = np.repeat(opp_sa, len(second_side_z))
    
    # Join the two sides together
    all_zeniths = np.hstack((first_side_z, second_side_z))
    all_zeniths_for_return = np.hstack((first_side_z, -1 * second_side_z))
    all_azimuths = np.hstack((first_side_a, second_side_a))

    def f(arg):
      zenith, azimuth = arg

      a = copy.deepcopy(s)

      a.geometry.view_z = zenith
      a.geometry.view_a = azimuth
      a.run()

      if output_name is None:
        return a.outputs
      else:
        return getattr(a.outputs, output_name)

    # Run the map
    if n is None:
      pool = Pool()
    else:
      pool = Pool(n)


    print "Running for many angles - this may take a long time"
    results = pool.map(f, zip(all_zeniths, all_azimuths))

    results = np.array(results)
    
    results = np.array(results)

    return all_zeniths_for_return, results

    
  def plot_principal_plane(zeniths, values, y_axis_label):
    """Plot the results from a principal plane simulation (eg. a run of :meth:`.run_principal_plane`).
    
    Arguments:
    
    * ``zeniths`` -- A list of view zenith angles in degrees
    * ``values`` -- A list of simulated values for each of these angles
    * ``y_axis_label`` -- A string to use as the label for the y axis
    
    """
    
    plot(zeniths, values)
    xlabel("View zenith angle (degrees)")
    ylabel(y_axis_label)
    show()<|MERGE_RESOLUTION|>--- conflicted
+++ resolved
@@ -52,26 +52,6 @@
     
     azimuths = np.linspace(0, 360, na)
     zeniths = np.linspace(0, 89, nz)
-<<<<<<< HEAD
-      
-    for azimuth in azimuths:
-      for zenith in zeniths:
-        if solar_or_view == 'view':
-          s.geometry.view_a = azimuth
-          s.geometry.view_z = zenith
-        elif solar_or_view == 'solar':
-          s.geometry.solar_a = azimuth
-          s.geometry.solar_z = zenith
-        else:
-          raise ParameterException("all_angles", "You must choose to vary either the solar or view angle.")
-        s.run()
-        print "Calculating for azimuth = %d, zenith = %d" % (azimuth, zenith)
-        if output_name == None:
-          results.append(s.outputs)
-        else:
-          results.append(getattr(s.outputs, output_name))
-
-=======
 
     def f(args):
       azimuth, zenith = args
@@ -103,7 +83,6 @@
 
     print "Running for many angles - this may take a long time"
     results = pool.map(f, itertools.product(azimuths, zeniths))
->>>>>>> b5a17e8c
 
     results = np.array(results)
         
