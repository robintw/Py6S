# This file is part of Py6S.
#
# Copyright 2012 Robin Wilson and contributors listed in the CONTRIBUTORS file.
#
# Py6S is free software: you can redistribute it and/or modify
# it under the terms of the GNU Lesser General Public License as published by
# the Free Software Foundation, either version 3 of the License, or
# (at your option) any later version.
#
# Py6S is distributed in the hope that it will be useful,
# but WITHOUT ANY WARRANTY; without even the implied warranty of
# MERCHANTABILITY or FITNESS FOR A PARTICULAR PURPOSE.  See the
# GNU Lesser General Public License for more details.
#
# You should have received a copy of the GNU Lesser General Public License
# along with Py6S.  If not, see <http://www.gnu.org/licenses/>.

import numpy as np
from matplotlib.pyplot import *
import itertools
from multiprocessing.dummy import Pool
import copy

class Angles:
  
  @classmethod
  def run360(cls, s, solar_or_view, na=36, nz=10, output_name=None, n=None):
    """Runs Py6S for lots of angles to produce a polar contour plot.

    The calls to 6S for each angle will be run in parallel, making this function far faster than simply
    running a for loop over all of the angles.
    
    Arguments:
    
    * ``s`` -- A :class:`.SixS` instance configured with all of the parameters you want to run the simulation with
    * ``solar_or_view`` -- Set to ``'solar'`` if you want to iterate over the solar zenith/azimuth angles or ``'view'`` if you want to iterate over the view zenith/azimuth angles
    * ``output_name`` -- (Optional) The name of the output from the 6S simulation to plot. This should be a string containing exactly what you would put after ``s.outputs`` to print the output. For example `pixel_reflectance`.
    * ``na`` -- (Optional) The number of azimuth angles to iterate over to generate the data for the plot (defaults to 36, giving data every 10 degrees)
    * ``nz`` -- (Optional) The number of zenith angles to iterate over to generate the data for the plot (defaults to 10, giving data every 10 degrees)
    * ``n`` -- (Optional) The number of threads to run in parallel. This defaults to the number of CPU cores in your system, and is unlikely to need changing.

    For example::
    
      s = SixS()
      s.ground_reflectance = GroundReflectance.HomogeneousWalthall(0.48, 0.50, 2.95, 0.6)
      s.geometry.solar_z = 30
      s.geometry.solar_a = 0
      data = SixSHelpers.Angles.run360(s, 'view', output_name='pixel_reflectance')
    """
    
    results = []
    
    azimuths = np.linspace(0, 360, na)
    zeniths = np.linspace(0, 89, nz)
<<<<<<< HEAD
      
    for azimuth in azimuths:
      for zenith in zeniths:
        if solar_or_view == 'view':
          s.geometry.view_a = azimuth
          s.geometry.view_z = zenith
        elif solar_or_view == 'solar':
          s.geometry.solar_a = azimuth
          s.geometry.solar_z = zenith
        else:
          raise ParameterException("all_angles", "You must choose to vary either the solar or view angle.")
        s.run()
        print(("Calculating for azimuth = %d, zenith = %d" % (azimuth, zenith)))
        if output_name == None:
          results.append(s.outputs)
        else:
          results.append(getattr(s.outputs, output_name))
=======

    def f(args):
      azimuth, zenith = args
      s.outputs = None
      a = copy.deepcopy(s)

      if solar_or_view == 'view':
        a.geometry.view_a = azimuth
        a.geometry.view_z = zenith
      elif solar_or_view == 'solar':
        a.geometry.solar_a = azimuth
        a.geometry.solar_z = zenith
      else:
        raise ParameterException("all_angles", "You must choose to vary either the solar or view angle.")

      a.run()

      if output_name is None:
        return a.outputs
      else:
        return getattr(a.outputs, output_name)


    # Run the map
    if n is None:
      pool = Pool()
    else:
      pool = Pool(n)


    print "Running for many angles - this may take a long time"
    results = pool.map(f, itertools.product(azimuths, zeniths))

    results = np.array(results)
>>>>>>> 9893f310
        
    return (results, azimuths, zeniths, s.geometry.solar_a, s.geometry.solar_z)  
      
  @classmethod
  def plot360(cls, data, output_name=None, show_sun=True, colorbarlabel=None):
    """Plot the data returned from :meth:`run360` as a polar contour plot, selecting an output if required.
    
    Arguments:
    
    * ``data`` -- The return value from :meth:`run360`
    * ``output_name`` -- (Optional) The output name to extract (eg. "pixel_reflectance") if the given data is provided as instances of the Outputs class
    * ``show_sun`` -- (Optional) Whether to show the location of the sun on the resulting polar plot.
    * ``colorbarlabel`` -- (Optional) The label to use on the color bar shown with the plot
    """
    
    results, azimuths, zeniths, sa, sz = data
    
    if not isinstance(results[0], float):
      # The results are not floats, so a float must be extracted from the output
      if output_name == None:
        raise ParameterException("output_name", "You must specify an output name when plotting data which is given as Outputs instances")
      
      results = cls.extract_output(results, output_name)
    
    fig, ax, cax = cls.plot_polar_contour(results, azimuths, zeniths, colorbarlabel=colorbarlabel)
    
    if show_sun:
      ax.autoscale(False)
      ax.plot(np.radians(sa), sz, '*', markersize=20, markerfacecolor='yellow', markeredgecolor='red')
      show()
    
    return fig, ax
    
  @classmethod
  def run_and_plot_360(cls, s, solar_or_view, output_name, show_sun=True, na=36, nz=10, colorbarlabel=None):
    """Runs Py6S for lots of angles to produce a polar contour plot.
    
    Arguments:
    
    * ``s`` -- A :class:`.SixS` instance configured with all of the parameters you want to run the simulation with
    * ``solar_or_view`` -- Set to ``'solar'`` if you want to iterate over the solar zenith/azimuth angles or ``'view'`` if you want to iterate over the view zenith/azimuth angles
    * ``output_name`` -- The name of the output from SixS to plot. This should be a string containing exactly what you would put after ``s.outputs`` to print the output. For example `pixel_reflectance`.
    * ``show_sun`` -- (Optional) Whether to place a marker showing the location of the sun on the contour plot (defaults to True, has no effect when ``solar_or_view`` set to ``'solar'``.)
    * ``na`` -- (Optional) The number of azimuth angles to iterate over to generate the data for the plot (defaults to 36, giving data every 10 degrees)
    * ``nz`` -- (Optional) The number of zenith angles to iterate over to generate the data for the plot (defaults to 10, giving data every 10 degrees)
    * ``colorbarlabel`` -- (Optional) The label to use on the color bar shown with the plot
    
    For example::
    
      s = SixS()
      s.ground_reflectance = GroundReflectance.HomogeneousWalthall(0.48, 0.50, 2.95, 0.6)
      s.geometry.solar_z = 30
      s.geometry.solar_a = 0
      SixSHelpers.Angles.run_and_plot_360(s, 'view', 'pixel_reflectance')
    
    """
    if solar_or_view == 'solar':
      show_sun = False
    
    res = cls.run360(s, solar_or_view, na, nz)  
    plot_res = cls.plot360(res, output_name, show_sun, colorbarlabel=colorbarlabel)
    
    return plot_res  
    
  
  @classmethod
  def extract_output(cls, results, output_name):
    """Extracts data for one particular SixS output from a list of SixS.Outputs instances.
    
    Basically just a wrapper around a list comprehension.
    
    Arguments:
    
    * ``results`` -- A list of :class:`.SixS.Outputs` instances
    * ``output_name`` -- The name of the output to extract. This should be a string containing whatever is put after the `s.outputs` when printing the output, for example `'pixel_reflectance'`.
    
    """
    results_output = [getattr(r, output_name) for r in results]
    
    return results_output
  
  @classmethod
  def plot_polar_contour(cls, values, azimuths, zeniths, filled=True, colorbarlabel=""):
    """Plot a polar contour plot, with 0 degrees at the North.
    
    Arguments:
     
    * ``values`` -- A list (or other iterable - eg. a NumPy array) of the values to plot on the contour plot (the `z` values)
    * ``azimuths`` -- A list of azimuths (in degrees)
    * ``zeniths`` -- A list of zeniths (that is, radii)
    * ``filled`` -- (Optional) Whether to plot a filled contour plot, or just the contours (defaults to filled)
    * ``yaxislabel`` -- (Optional) The label to use for the colorbar
    * ``colorbarlabel`` -- (Optional) The label to use on the color bar shown with the plot
    
    The shapes of these lists are important, and are designed for a particular use case (but should be more generally useful).
    The values list should be `len(azimuths) * len(zeniths)` long with data for the first azimuth for all the zeniths, then
    the second azimuth for all the zeniths etc.
    
    This is designed to work nicely with data that is produced using a loop as follows::
    
      values = []
      for azimuth in azimuths:
        for zenith in zeniths:
          # Do something and get a result
          values.append(result)
        
    After that code the azimuths, zeniths and values lists will be ready to be passed into this function.
    
    """
    theta = np.radians(azimuths)
    zeniths = np.array(zeniths)
  
    values = np.array(values)
    values = values.reshape(len(azimuths), len(zeniths))
  
    r, theta = np.meshgrid(zeniths, np.radians(azimuths))
    fig, ax = subplots(subplot_kw=dict(projection='polar'))
    ax.set_theta_zero_location("N")
    ax.set_theta_direction(-1)
    if filled:
      cax = ax.contourf(theta, r, values, 30)
    else:
      cax = ax.contour(theta, r, values, 30)
    cb = fig.colorbar(cax)
    cb.set_label(colorbarlabel)
    
    return fig, ax, cax
  
  @classmethod
  def run_principal_plane(cls, s, output_name=None, n=None):
    """Runs the given 6S simulation to get the outputs for the solar principal plane.
    
    This function runs the simulation for all zenith angles in the azimuthal line of the sun. For example,
    if the solar azimuth is 90 degrees, this function will run simulations for::
      
      Azimuth   Zenith
      90        85
      90        80
      90        75
      90        70
      90        65
      90        60
      90        55
      ...       ..
      90        0
      270       5
      270       10
      270       15
      ...       ..
      270       80
      270       85
    
    The calls to 6S for each angle will be run in parallel, making this function far faster than simply
    running a for loop over each angle.

    Arguments:
    
    * ``s`` -- A :class:`.SixS` instance configured with all of the parameters you want to run the simulation with
    * ``output_name`` -- (Optional) The output name to extract (eg. "pixel_reflectance") if the given data is provided as instances of the Outputs class
    * ``n`` -- (Optional) The number of threads to run in parallel. This defaults to the number of CPU cores in your system, and is unlikely to need changing.

    Return values:
    
    A tuple containing zenith angles and the corresponding values or Outputs instances (depending on the arguments given).
    The zenith angles returned have been modified so that the zenith angles on the 'sun-side' are positive, and those
    on the other side (ie. past the vertical) are negative, for ease of plotting.
    
    """
    
    # Get the solar azimuth and zenith angles from the SixS instance
    sa = s.geometry.solar_a
    
    ## Compute the angles in the principal plane
    
    # Get the solar azimuth on the opposite side for the other half of the principal plane
    opp_sa = (sa + 180) % 360
    
    # Calculate the first side (the solar zenith angle side)
    first_side_z = np.arange(85, -5, -5)
    first_side_a = np.repeat(sa, len(first_side_z))
    
    # Calculate the other side
    temp = first_side_z[:-1]
    second_side_z = temp[::-1] # Reverse array
    second_side_a = np.repeat(opp_sa, len(second_side_z))
    
    # Join the two sides together
    all_zeniths = np.hstack((first_side_z, second_side_z))
    all_zeniths_for_return = np.hstack((first_side_z, -1 * second_side_z))
    all_azimuths = np.hstack((first_side_a, second_side_a))
<<<<<<< HEAD
    
    ## Iterate over these angles and get the results
    
    results = []
    
    for i in range(len(all_zeniths)):
      print(("%s %s" % (all_zeniths[i], all_azimuths[i])))
      
      s.geometry.view_z = all_zeniths[i]
      s.geometry.view_a = all_azimuths[i]
      s.run()
      if output_name == None:
        results.append(s.outputs)
=======

    def f(arg):
      zenith, azimuth = arg
      s.outputs = None
      a = copy.deepcopy(s)

      a.geometry.view_z = zenith
      a.geometry.view_a = azimuth
      a.run()

      if output_name is None:
        return a.outputs
>>>>>>> 9893f310
      else:
        return getattr(a.outputs, output_name)

    # Run the map
    if n is None:
      pool = Pool()
    else:
      pool = Pool(n)


    print "Running for many angles - this may take a long time"
    results = pool.map(f, zip(all_zeniths, all_azimuths))

    results = np.array(results)
    
    results = np.array(results)

    return all_zeniths_for_return, results

    
  def plot_principal_plane(zeniths, values, y_axis_label):
    """Plot the results from a principal plane simulation (eg. a run of :meth:`.run_principal_plane`).
    
    Arguments:
    
    * ``zeniths`` -- A list of view zenith angles in degrees
    * ``values`` -- A list of simulated values for each of these angles
    * ``y_axis_label`` -- A string to use as the label for the y axis
    
    """
    
    plot(zeniths, values)
    xlabel("View zenith angle (degrees)")
    ylabel(y_axis_label)
    show()<|MERGE_RESOLUTION|>--- conflicted
+++ resolved
@@ -52,25 +52,6 @@
     
     azimuths = np.linspace(0, 360, na)
     zeniths = np.linspace(0, 89, nz)
-<<<<<<< HEAD
-      
-    for azimuth in azimuths:
-      for zenith in zeniths:
-        if solar_or_view == 'view':
-          s.geometry.view_a = azimuth
-          s.geometry.view_z = zenith
-        elif solar_or_view == 'solar':
-          s.geometry.solar_a = azimuth
-          s.geometry.solar_z = zenith
-        else:
-          raise ParameterException("all_angles", "You must choose to vary either the solar or view angle.")
-        s.run()
-        print(("Calculating for azimuth = %d, zenith = %d" % (azimuth, zenith)))
-        if output_name == None:
-          results.append(s.outputs)
-        else:
-          results.append(getattr(s.outputs, output_name))
-=======
 
     def f(args):
       azimuth, zenith = args
@@ -101,11 +82,10 @@
       pool = Pool(n)
 
 
-    print "Running for many angles - this may take a long time"
+    print("Running for many angles - this may take a long time")
     results = pool.map(f, itertools.product(azimuths, zeniths))
 
     results = np.array(results)
->>>>>>> 9893f310
         
     return (results, azimuths, zeniths, s.geometry.solar_a, s.geometry.solar_z)  
       
@@ -296,21 +276,6 @@
     all_zeniths = np.hstack((first_side_z, second_side_z))
     all_zeniths_for_return = np.hstack((first_side_z, -1 * second_side_z))
     all_azimuths = np.hstack((first_side_a, second_side_a))
-<<<<<<< HEAD
-    
-    ## Iterate over these angles and get the results
-    
-    results = []
-    
-    for i in range(len(all_zeniths)):
-      print(("%s %s" % (all_zeniths[i], all_azimuths[i])))
-      
-      s.geometry.view_z = all_zeniths[i]
-      s.geometry.view_a = all_azimuths[i]
-      s.run()
-      if output_name == None:
-        results.append(s.outputs)
-=======
 
     def f(arg):
       zenith, azimuth = arg
@@ -323,7 +288,6 @@
 
       if output_name is None:
         return a.outputs
->>>>>>> 9893f310
       else:
         return getattr(a.outputs, output_name)
 
@@ -334,7 +298,7 @@
       pool = Pool(n)
 
 
-    print "Running for many angles - this may take a long time"
+    print("Running for many angles - this may take a long time")
     results = pool.map(f, zip(all_zeniths, all_azimuths))
 
     results = np.array(results)
